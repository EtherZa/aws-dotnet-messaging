<<<<<<< HEAD
## Release 2025-04-03

### AWS.Messaging (0.21.0-preview)
* Add null check when retrieved messages is null
* Update MessageSerializer to store data as actual json. Fixes #168
* Remove failed messages from inflight messages metatadata dictionary. Fixes #191

## Release 2025-04-01 #2

### AWS.Messaging (0.20.0-preview)
* Update error message for handling scenario where subscriber mapping is not valid.
* Implement a start/stop mechanism for message consumption. (ISSUE 147)
* Update .NET target to .NET 8
* Add trimming support for Native AOT compatiblity
* Updated the .NET SDK dependencies to the latest version 4.0.0-preview.11
### AWS.Messaging.Lambda (0.20.0-preview)
* Update .NET target to .NET 8
* Add trimming support for Native AOT compatiblity
* Updated the .NET SDK dependencies to the latest version 4.0.0-preview.11
### AWS.Messaging.Telemetry.OpenTelemetry (0.20.0-preview)
* Update .NET target to .NET 8
* Add trimming support for Native AOT compatiblity
* Updated the .NET SDK dependencies to the latest version 4.0.0-preview.11
=======
## Release 2025-04-08

### AWS.Messaging.Lambda (0.10.2)
* Fix null pointer exception when message contains no SQS message attributes
>>>>>>> 7a82a4e9

## Release 2025-03-12

### AWS.Messaging (0.9.5)
* Update error message for handling scenario where subscriber mapping is not valid.

## Release 2025-02-20

### AWS.Messaging (0.9.4)
* Fix issue with fifo when a message is failed to process the later messages are not retried
* Update User-Agent string
* Avoid logging error during shutdown
### AWS.Messaging.Lambda (0.10.1)
* Update AWS.Messaging dependency
* Update project dependencies
### AWS.Messaging.Telemetry.OpenTelemetry (0.9.2)
* Update project dependencies

## Release 2025-01-13

### AWS.Messaging (0.9.3)
* Removes references to SNS in the EventBridge publisher documentation
* Update logic to make DefaultMessageManager fail on InvalidMessageHandlerSignatureException

## Release 2024-08-15

### AWS.Messaging (0.9.2)
* Add support for AddAWSMessageBus being invoked multiple times against the same ServiceCollection. This allows different modules to register their own handlers rather than requiring a centralized registration.

## Release 2024-08-02

### AWS.Messaging.Lambda (0.10.0)
* Add default visibility timeout for failed partial batch response.

## Release 2024-04-22

### AWS.Messaging (0.9.1)
* Adding the response to the publish operation
* Update User-Agent string
### AWS.Messaging.Lambda (0.9.1)
* Update project dependencies
### AWS.Messaging.Telemetry.OpenTelemetry (0.9.1)
* Update project dependencies

## Release 2024-03-26

### AWS.Messaging (0.9.0)
* **AWS.Messaging** is now in _**Developer Preview**_
### AWS.Messaging.Lambda (0.9.0)
* **AWS.Messaging.Lambda** is now in _**Developer Preview**_
### AWS.Messaging.Telemetry.OpenTelemetry (0.9.0)
* **AWS.Messaging.Telemetry.OpenTelemetry** is now in _**Developer Preview**_

## Release 2024-03-20

### AWS.Messaging (0.3.0-beta)
* Added back-off logic to the SQS Poller that can perform Exponential, Interval or disable back-offs entirely. The SQS Poller will now back-off before attempting to reach SQS in case of an exception.
* Added support for SourceLink
### AWS.Messaging.Lambda (0.1.1-beta)
* Added support for SourceLink
### AWS.Messaging.Telemetry.OpenTelemetry (0.1.1-beta)
* Added support for SourceLink

## Release 2024-03-08
### AWS.Messaging (0.2.0-beta)
* BREAKING CHANGE: Message content is no longer included by default in logs or exceptions. Call `EnableDataMessageLogging` during setup to re-enable.
* BREAKING CHANGE: Replaced `IsSQSExceptionFatal` with `IsExceptionFatal` to allow classifying a broader range of exceptions. Expanded the default list of fatal exceptions.
* BREAKING CHANGE: Renamed `PublishAsync` to `SendAsync on the SQS-specific publisher, and create separate interface definitions to clarify "publishing" vs. "sending" depending on the destination service.
* Allow overriding the destination and AWS service client on the service-specific publishers. This allows you to set the destination and credentials on a per-message basis, which may be useful for multi-tenant applications.
* Improved validation on ECS task metadata when deriving the default value for the message source on ECS.
* Improved documentation and examples around `IMessagePublisher`

## Release 2023-12-08
### AWS.Messaging (0.1.0-beta)
* Initial _**beta**_ release.
### AWS.Messaging.Lambda (0.1.0-beta)
* Initial _**beta**_ release.
### AWS.Messaging.Telemetry.OpenTelemetry (0.1.0-beta)
* Initial _**beta**_ release.<|MERGE_RESOLUTION|>--- conflicted
+++ resolved
@@ -1,4 +1,8 @@
-<<<<<<< HEAD
+## Release 2025-04-08
+
+### AWS.Messaging.Lambda (0.10.2)
+* Fix null pointer exception when message contains no SQS message attributes
+
 ## Release 2025-04-03
 
 ### AWS.Messaging (0.21.0-preview)
@@ -22,12 +26,6 @@
 * Update .NET target to .NET 8
 * Add trimming support for Native AOT compatiblity
 * Updated the .NET SDK dependencies to the latest version 4.0.0-preview.11
-=======
-## Release 2025-04-08
-
-### AWS.Messaging.Lambda (0.10.2)
-* Fix null pointer exception when message contains no SQS message attributes
->>>>>>> 7a82a4e9
 
 ## Release 2025-03-12
 
