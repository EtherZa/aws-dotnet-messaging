<Project Sdk="Microsoft.NET.Sdk">

  <PropertyGroup>
    <TargetFramework>net6.0</TargetFramework>
    <IsPackable>true</IsPackable>
    <Authors>Amazon Web Services</Authors>
    <Company>Amazon Web Services</Company>
    <Description>This package is a plugin for the AWS Message Processing Framework for .NET that allows a .NET Lambda function to handle messages that were published by the framework.</Description>
    <Product>AWS Message Processing Framework plugin for AWS Lambda</Product>
    <PackageProjectUrl>https://github.com/awslabs/aws-dotnet-messaging</PackageProjectUrl>
    <PackageLicenseExpression>Apache-2.0</PackageLicenseExpression>
    <PackageIcon>icon.png</PackageIcon>
    <GenerateDocumentationFile>true</GenerateDocumentationFile>
    <RollForward>Major</RollForward>
    <PackageReadmeFile>README.md</PackageReadmeFile>
    <WarningsAsErrors>CA1727</WarningsAsErrors>
    <SignAssembly>true</SignAssembly>
    <AssemblyOriginatorKeyFile>..\..\public.snk</AssemblyOriginatorKeyFile>
<<<<<<< HEAD
    <Version>0.10.1</Version>
=======
    <Version>2.0.0-preview.1</Version>
>>>>>>> 5e809820
    <PublishRepositoryUrl>true</PublishRepositoryUrl>
    <EmbedUntrackedSources>true</EmbedUntrackedSources>
    <IncludeSymbols>true</IncludeSymbols>
    <SymbolPackageFormat>snupkg</SymbolPackageFormat>
  </PropertyGroup>

  <ItemGroup>
    <PackageReference Include="Amazon.Lambda.Core" Version="2.2.0" />
    <PackageReference Include="Amazon.Lambda.SQSEvents" Version="2.2.0" />
    <PackageReference Include="Microsoft.SourceLink.GitHub" Version="8.0.0" PrivateAssets="All" />
  </ItemGroup>

  <ItemGroup>
    <ProjectReference Include="..\AWS.Messaging\AWS.Messaging.csproj" />
  </ItemGroup>

  <ItemGroup>
    <None Include="..\..\icon.png" Pack="true" PackagePath="" />
    <None Include="..\..\LICENSE" Pack="true" PackagePath="" />
    <None Include="..\..\NOTICE" Pack="true" PackagePath="" />
    <None Include="..\..\THIRD_PARTY_LICENSES" Pack="true" PackagePath="" />
  </ItemGroup>

  <ItemGroup>
    <None Include=".\README.md" Pack="true" PackagePath="" />
  </ItemGroup>

</Project><|MERGE_RESOLUTION|>--- conflicted
+++ resolved
@@ -16,11 +16,7 @@
     <WarningsAsErrors>CA1727</WarningsAsErrors>
     <SignAssembly>true</SignAssembly>
     <AssemblyOriginatorKeyFile>..\..\public.snk</AssemblyOriginatorKeyFile>
-<<<<<<< HEAD
-    <Version>0.10.1</Version>
-=======
     <Version>2.0.0-preview.1</Version>
->>>>>>> 5e809820
     <PublishRepositoryUrl>true</PublishRepositoryUrl>
     <EmbedUntrackedSources>true</EmbedUntrackedSources>
     <IncludeSymbols>true</IncludeSymbols>
