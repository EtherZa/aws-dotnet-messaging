{
  "profiles": {
    "Default": {
      "workingDirectory": ".\\bin\\$(Configuration)\\net8.0",
      "commandName": "Executable",
<<<<<<< HEAD
      "commandLineArgs": "--port 5050",
      "workingDirectory": ".\\bin\\$(Configuration)\\net8.0",
      "executablePath": "%USERPROFILE%\\.dotnet\\tools\\dotnet-lambda-test-tool-8.0.exe"
=======
      "commandLineArgs": "exec --depsfile ./LambdaMessaging.deps.json  --runtimeconfig ./LambdaMessaging.runtimeconfig.json %USERPROFILE%/.dotnet/tools/.store/amazon.lambda.testtool/${VERSION}/amazon.lambda.testtool/${VERSION}/content/Amazon.Lambda.RuntimeSupport/net8.0/Amazon.Lambda.RuntimeSupport.dll LambdaMessaging::LambdaMessaging.Function_FunctionHandler_Generated::FunctionHandler",
      "executablePath": "dotnet",
      "environmentVariables": {
        "AWS_LAMBDA_RUNTIME_API": "localhost:5050/MyFunction"
      }
>>>>>>> b3b009ff
    }
  }
}<|MERGE_RESOLUTION|>--- conflicted
+++ resolved
@@ -3,17 +3,11 @@
     "Default": {
       "workingDirectory": ".\\bin\\$(Configuration)\\net8.0",
       "commandName": "Executable",
-<<<<<<< HEAD
-      "commandLineArgs": "--port 5050",
-      "workingDirectory": ".\\bin\\$(Configuration)\\net8.0",
-      "executablePath": "%USERPROFILE%\\.dotnet\\tools\\dotnet-lambda-test-tool-8.0.exe"
-=======
       "commandLineArgs": "exec --depsfile ./LambdaMessaging.deps.json  --runtimeconfig ./LambdaMessaging.runtimeconfig.json %USERPROFILE%/.dotnet/tools/.store/amazon.lambda.testtool/${VERSION}/amazon.lambda.testtool/${VERSION}/content/Amazon.Lambda.RuntimeSupport/net8.0/Amazon.Lambda.RuntimeSupport.dll LambdaMessaging::LambdaMessaging.Function_FunctionHandler_Generated::FunctionHandler",
       "executablePath": "dotnet",
       "environmentVariables": {
         "AWS_LAMBDA_RUNTIME_API": "localhost:5050/MyFunction"
       }
->>>>>>> b3b009ff
     }
   }
 }